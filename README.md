# StochOptFormat: a data structure for multistage stochastic programming

This repository describes a data structure and file-format for stochastic
optimization problems called _StochOptFormat_, with the file extension
`.sof.json`.

For convenience, we often refer to StochOptFormat as _SOF_.

StochOptFormat is rigidly defined by the [JSON schema](http://JSON-schema.org)
available at [`https://odow.github.io/StochOptFormat/sof.schema.json`](https://odow.github.io/StochOptFormat/sof.schema.json).

Example problems and code to read and solve two-stage linear programs in Python
and Julia is available at the project's [Github repository](https://github.com/odow/StochOptFormat).

**Authors**

- [Oscar Dowson](http://github.com/odow) (Northwestern)
- [Joaquim Garcia](http://github.com/joaquimg) (PSR-Inc, PUC-Rio)

_Note: StochOptFormat is in development. Things may change! If you have
suggestions or comments, please [open an issue](https://github.com/odow/StochOptFormat/issues/new)._

### Sections

- [Motivation and design principles](#motivation-and-design-principles)
- [Example](#example)
  - [Vocabulary](#vocabulary)
  - [Graphical representation](#graphical-representation)
  - [Problem in StochOptFormat](#problem-in-stochoptformat)
  - [Explanation](#explanation)
- [Evaluating the policy](#evaluating-the-policy)
- [FAQ](#faq)
- [References](#references)

## Motivation and design principles

Libraries of benchmark instances have been instrumental in driving progress in
many areas of optimization. In stochastic programming, some effort has been made
on this front (see, e.g., [https://www.stoprog.org/resources](https://www.stoprog.org/resources)).
However, the predominant file format for these problems, SMPS, does not scale to
the types of problems we want to solve (large multistage stochastic programs),
nor does it permit the variety of problem classes we want to study (e.g.,
stochastic conic programs).

A more recent attempt to standardize a file format for stochastic programming is
the stochastic extension to OSiL [3]. StochOptFormat utilizes many of the
underlying ideas, but has enough differences to justify the creation of a new
file format. In particular, we use a different standard form for a stochastic
program.

Over the last 4 years, we (and the broader JuMP team) have set about reimagining
how we formulate single period deterministic optimziation problems. The result
is a data structure for optimization called MathOptInterface [2]. In addition,
we have also set about standardizing how we formulate multistage stochastic
programming problems. The result is a natural decomposition of the problem into
the _policy graph_ [1].

**We highly recommend that read (at minimum)
sections 1, 2, and 3 of [1] and sections 1, 2, 3, and 5 of [2].
as the reasoning of many aspects is clearly presentd together with
historical context.** However, most of the key ideas can be grasp from
the example in the next section. In particular, the example contains all the
details required to fully describe a two-stage stochastic program with
linear programming subproblems.

These two workstreams are synergistic with each other. We can use the policy
graph to describe the high-level structure of a stochastic program, and we can
use MathOptInterface to describe the low-level optimization problem faced by the
agent within each stage (really, node of the policy graph). Putting these two
concepts together leads to a natural data structure for multistage stochastic
programs. StochOptFormat is a serialization of this data structure into the JSON
file format, hence allowing easy access from almost all major computer languages.

StochOptFormat is inspired by our work on [JuMP](https://jump.dev) and
[SDDP.jl](https://odow.github.io/SDDP.jl/latext). However, it is not exclusive
to Julia or stochastic dual dynamic programming. For example, this format makes
it possible to read in multistage stochastic programming problems into Python
and solve them with the progressive hedging library [PySP](https://pyomo.readthedocs.io/en/stable/modeling_extensions/pysp.html).
We have not implemented the code yet because this is not our area of expertise.

In creating StochOptFormat, we wanted to achieve the following:

- We wanted a format that is able to scale to problems with hundreds of
  decision periods, state variables, and control variables.
- We wanted a format that was rigidly defined by a schema, so that files could
  be validated for syntactic correctness.
- We wanted a format that was not restricted to linear programming. We want to
  add cones and integrality.
- We wanted a format based on the policy graph so that we can go beyond the
  two-stage realm. Doing so allows us to represent
  a very large class of problem structures, including finite and infinite
  horizon problems, problems with linear stagewise independence, problems with
  Markovian structure, problems with mixed hazard-decision and decision harzard structure,
  and problems represented by an arbitrary scenario tree.
- We wanted a well-defined notion of what a solution to a stochastic program is.
  (Spoiler alert: it is not the first stage decision. See
  [Evaluating the policy](#evaluating-the-policy).)

Equally important as the things that we set out to do, is the things that we did
_not_ set out to do.

  - We did not try to incorporate chance constraints.
  - We did not try to incorporate continuous random variables.
  - We did not try to incorporate decision-hazard nodes.

## Example

There are a lot of concepts to unpack in SOF. We present a two-stage stochastic
linear program example first, and then explain each section of the corresponding
SOF file in detail.

Consider a two-stage newsvendor problem. In the first stage, the agent chooses
`x`, the number of newspapers to buy at a cost \$1/newspaper. In the second
stage, the uncertain demand of `d` newspapers is realized, and the agent sells
`u` newspapers at a price of \$1.50/newspaper, with the constraint that
`u = min{x, d}`. The demand is a either 10 units with probability 0.4, or 14
units with probability 0.6.

### Vocabulary

Here we briefly summarize the important terms used by StochOptFormat; we direct
the reader to [1] for more information. Note that some of our terms differ
slightly from [1]. The act of formalizing a data structure has clarified some of
our earlier ideas.

- Nodes

  A policy graph is made up of nodes. Each node correspond to a point in time
  at which the agent makes a decision.

  In our example, there are two nodes: `first_stage` and `second_stage`.

  For convenience, we also introduce a `root` node, which is not a node at which
  the agent makes a decision, but is just used as a marker for where the agent
  first enters the sequential decision making process. The root node stores the
  initial value for each state variable (see below).

- Edges

  Edges connect two nodes in the policy graph. Each edge has a `from` node, a
  `to` node, and a `probability` of transitioning along the edge. Note that the
  sum of probabilities along outgoing edges of a node does not have to sum to 1.
  This allows, for example, discount factors in cyclic graphs and nodes with no
  children. See [1] for more details.

  In our example, there are two edges.
    1. `root` to `first_stage` with probability 1
    2. `first_stage` to `second_stage` with probability 1

- State variables

  State variables are the information in the problem that flows between two
  nodes along an edge. In each node, each stage variable is associated with an
  _incoming_ state variable and an _outgoing_ state variable.

  In our example, there is one state variable, `x`, the number of newspapers
  purchased in the first stage. The _incoming_ state variable of `first_stage`
  represents the initial stock on hand, the _outgoing_ state variable of the
  `first_stage` is equivalent to the _incoming_ state variable of the
  `second_stage`, and the outgoing state variable of the `second_stage` is the
  quantity of unsold newspapers at the end of the second stage.

- Random variables

  Random variables are local to a node, and are assumed to be independent of the
  incoming state variable and the realization of any prior random variables.
  Some nodes may not have any random variables. If so, we say that the node is
  deterministic.

  In our example, the `first_stage` is deterministic, and the `second_stage`
  node has one random variable, `d`, the demand for newspaper.

- Control variables

  Control variables are decisions taken by the agent within a node. They remain
  local to the node, and their values are not need by the agent in future nodes
  to make a decision.

- Subproblem

  In the policy graph paper [1], the dynamics of the system with each node are
  split into a transition function, a set of feasible controls, and a stage
  objective. Rather than represent these directly in the file format, we find it
  more convenient to combine these three things in an optimization problem we
  refer to as the _subproblem_.

  The subproblem explicitly excludes the cost-to-go terms, so it is _not_ an
  explicit dynamic programming decomposition. Instead, it is just a structured
  way of communicating the dynamics of each node.

  In addition, incoming state variables, outgoing state variables, and random
  variables are all represented by decision variables in the optimization
  problem. This means that if a random variable is multiplied by a state or
  control variable in a constraint or in the objective, it is represented in
  the subproblem as a quadratic objective or constraint, even if the subproblem
  is linear with the random variable fixed.

  For our example, the first-stage subproblem is:
  ```
  max: -1 * x′
  s.t.      x′ >= 0,
  ```
  and the second-stage subproblem is:
  ```
  max: 1.5 * u
  s.t.       u - x     <= 0
             u     - d <= 0
             u         >= 0.
  ```

### Graphical representation

One strength of the policy graph is that the structure can be easily visualized. For each node in the graph, we can draw a picture like the following.

<img src="assets/node.png" alt="node" width="400px"/>

Here, `x` is the incoming state variable, `x'` is the outgoing state vairable,
`ω` is the random variable observed before making a decision, `u` is the control
variable, `Tᵢ` is transition function, and `Cᵢ` is the stage objective. `πᵢ` is
the decision rule, which maps the incoming state variable `x` and realization of
the random variable `ω` to a feasible control `u`. (The set of feasible controls
`u ∈ Uᵢ(x, ω)` is not shown.)

From this basic building block, we can construct an arbitrary policy graph. For
example, our example two-stage stochastic program can be visualized as follows:

<img src="assets/2sp.png" alt="2sp" width="400px"/>

Here, the first stage is deterministic, then there is a second stage problem in
which the decision is taken after observing the uncertainty.

We encourage you to read the paper [1] which outlines the full complexity of
problem that can be represented, including problems with Markovian structure and
infinite horizon problems (i.e., cyclic policy graphs).

### Problem in StochOptFormat

Encoded in StochOptFormat, the newsvendor problem becomes:
```json
{
  "author": "Oscar Dowson",
  "name": "newsvendor",
  "date": "2020-07-10",
  "description": "An SOF implementation of the classical two-stage newsvendor problem.",
  "version": {"major": 0, "minor": 1},
  "root": {
    "name": "root",
    "state_variables": {
      "x": {"initial_value": 0.0}
    }
  },
  "nodes": {
    "first_stage": {
      "state_variables": {
        "x": {"in": "x_in", "out": "x_out"}
      },
      "random_variables": [],
      "subproblem": {
        "version": {"major": 0, "minor": 4},
        "variables": [{"name": "x_in"}, {"name": "x_out"}],
        "objective": {
          "sense": "max",
          "function": {
            "head": "ScalarAffineFunction",
            "terms": [{"variable": "x_out", "coefficient": -1.0}],
            "constant": 0.0
          }
        },
        "constraints": [{
          "function": {"head": "SingleVariable", "variable": "x_out"},
          "set": {"head": "GreaterThan", "lower": 0.0}
        }]
      },
      "realizations": []
    },
    "second_stage": {
      "state_variables": {
        "x": {"in": "x_in", "out": "x_out"}
      },
      "random_variables": ["d"],
      "subproblem": {
        "version": {"major": 0, "minor": 4},
        "variables": [
          {"name": "x_in"}, {"name": "x_out"}, {"name": "u"}, {"name": "d"}
        ],
        "objective": {
          "sense": "max",
          "function": {
            "head": "ScalarAffineFunction",
            "terms": [{"variable": "u", "coefficient": 1.5}],
            "constant": 0.0
          }
        },
        "constraints": [{
          "function": {
            "head": "ScalarAffineFunction",
            "terms": [
              {"variable": "u", "coefficient": 1.0},
              {"variable": "x_in", "coefficient": -1.0}
            ],
            "constant": 0.0
          },
          "set": {"head": "LessThan", "upper": 0.0}
        }, {
          "function": {
            "head": "ScalarAffineFunction",
            "terms": [
              {"variable": "u", "coefficient": 1.0},
              {"variable": "d", "coefficient": -1.0}
            ],
            "constant": 0.0
          },
          "set": {"head": "LessThan", "upper": 0.0}
        }, {
          "function": {"head": "SingleVariable", "variable": "u"},
          "set": {"head": "GreaterThan", "lower": 0.0}
        }]
      },
      "realizations": [
        {"probability": 0.4, "support": {"d": 10.0}},
        {"probability": 0.6, "support": {"d": 14.0}}
      ]
    }
  },
  "edges": [
    {"from": "root", "to": "first_stage", "probability": 1.0},
    {"from": "first_stage", "to": "second_stage", "probability": 1.0}
  ],
  "test_scenarios": [
    [
      {"node": "first_stage", "support": {}},
      {"node": "second_stage", "support": {"d": 10.0}}
    ], [
      {"node": "first_stage", "support": {}},
      {"node": "second_stage", "support": {"d": 14.0}}
    ], [
      {"node": "first_stage", "support": {}},
      {"node": "second_stage", "support": {"d": 9.0}}
    ]
  ],
  "historical_scenarios": [
    [
      {"node": "first_stage", "support": {}},
      {"node": "second_stage", "support": {"d": 10.0}}
    ], [
      {"node": "first_stage", "support": {}},
      {"node": "second_stage", "support": {"d": 14.0}}
    ]
  ]
}
```

### Explanation

SOF is a JSON document. The problem is stored as a single JSON object. JSON
objects are key-value mappings enclused by curly braces.

The file begins with three self-explanatory optional metadata fields:
`name::String`, `author::String`, and `description::String`. (add date ?)

Note: In the following, `name::String` means that the key of an object is `name`
and the value should be of type `String`. `::List{Object}` means that the type
is a `List`, and elements of the list are `Object`s.

Then, there are five required keys:

- `version::Object`

  An object describing the minimum version of MathOptFormat needed to parse
  the file. This is included to safeguard against later revisions. It contains
  two keys: `major` and `minor`. These keys should be interpreted using
  [SemVer](https://semver.org).

- `root::Object`

  An object describing the root node of the policy graph. It has two required
  keys:

  - `name::String`

    A unique string name for the root node to distinguish it from other nodes.

  - `state_variables::Object`

    An object describing the state variables in the problem. Each key is the
    unique name of a state variable. The value is an object with one required
    key:

    - `initial_value::Number`

      The value of the state variable at the root node.

- `nodes::Object`

  An object mapping the name of each node of the policy graph (excluding the
  root node) to an object describing the node. Each object has four required
  keys:

  - `state_variables::Object`

    An object that maps the name of each state variable (as defined in the root
    node) to an object describing the incoming and outgoing state variables in
    the subproblem. Each object has two required keys:

    - `in::String`

      The name of the variable representing the incoming state variable in the
      subproblem.

    - `out::String`

      The name of the variable representing the outgoing state variable in the
      subproblem.

  - `random_variables::List{String}`

    A list of strings describing the name of each random variable in the
    subproblem.

  - `subproblem::Object`

    The subproblem corresponding to the node as a MathOptFormat object.

  - `realizations::List{Object}`

    A list of objects describing the finite discrete realizations of the
<<<<<<< HEAD
    stagewise-independent noise term in each node. Each object has two
=======
    stagewise-independent random variable in each node. Each object has two
>>>>>>> 75ad8324
    required keys:

    - `probability::Number`

      The nominal probability of each realization.

    - `support::Object`

      An object describing the support corresponding to the realization. The
      keys of the object are the random variables declared in
      `random_variables`, and the values are the value of the random variable in
      that realization.

- `edges::List{Object}`

  A list of objects with one element for each edge in the policy graph. Each
  object has three required keys:

  - `from::String`

    The name of the node that the edge exits.

  - `to::String`

    The name of the node that the edge enters. This cannot be the root node.

  - `probability::Number`

    The nominal probability of transitioning from node `from` to node `to`.

- `test_scenarios::List{List{Object}}`

  Scenarios to be used to evaluate a policy. `test_scenarios` is a list,
  containing one element for each scenario in the test set. Each scenario is a
  list of objects. Each object has two required nodes: `node::String` and
  `support::Object`. `node` is the name of the node to visit, and `support` is
  the realization of the random variable at that node. Note that `support` may
  be an _out-of-sample_ realization, that is, one which is not contained in the
  corresponding `realizations` field of the node. Testing a policy is a larger
  topic, so we expand on it in the section [Evaluating the policy](#evaluating-the-policy).

There is also an optional field, `historical_scenarios::List{List{Object}}`. The
value of the field is identical to `test_scenarios`, except that these scenarios
should be any historical data that was used when first constructing the problem.
This allows modellers to experiment with different representations of the
underlying stochastic process. For example, we can build a linear policy graph
assuming that the random variables are stagewise independent. However, the
historical data may have some dependence (e.g., autoregressive). Providing
historical data allows the modeller to experiment with different stochastic
processes, without using the test scenarios.

## Evaluating the policy

The solution to a deterministic optimization problem is a vector containing the
primal solution for each decision variable, and possibly a second vector
containing the dual solution. Both vectors contain a finite number of elements.
Comparing two solutions seems is simple here: measure feasibility of the solution
and compare objective values, and possibily computation time. However, comparing
feasibility might be tricky for some classes of problems.

In contrast, the solution to a stochastic program is a _policy_. A policy is a
set of _decision rules_, with one decision rule for each node in the policy
graph. A decision rule is a function which maps the incoming state variable and
realization of the random variable at a node to a value for the control
variables. This function is typically an infinite dimensional object (since,
e.g., the state variables can be continuous). Therefore, it is impossible to
represent the optimal policy in a file.

Instead, we evaluate the policy by means of an _out-of-sample_ simulation.

Solution _algorithms_ should report:

- the cumulative objective value of each
scenario
- the stage objective for each node in the scenario
- all primal (and dual, if applicable
) values for the decision variables in each node of the scenario

Comparing solutions is even more complex than the deterministic case, however,
with the above mentioned report it is possible to evaluate multiple metrics of
the objective function distribution such as expected values, quantiles, CVaR.
Since solutions ara available for all nodes of the scenario in the solution 
report, it is possible to use the same methods as for deterministics methods.

We emphasize that the _out-of-sample_ analysis is deeply tied with the actual
application of stochastic optimization in real life.

## FAQ

- Q: The policy graph is too complicated. I just want a format for linear
  T-stage stochastic programs.

  A: The policy graph does take some getting used to. But for a T-stage problem,
  our format requires T subproblems, a list of the state variables, and a
  sequence of edges. Of those things, only the list of edges would be
  superfluous in a purely T-stage format. So, for the sake of a list of objects
  like `{"from": "1", "to": "2", "probability": 1}`, we get a format that
  trivially extends to infinite horizon problems and problems with a stochastic
  process that is not stagewise independent.

- Q: MathOptFormat is too complicated. Why can't we use LP or MPS files?

  A: Actually, its pretty easy to be writen and read by most programming
  languages; it is very general, easy to extend and compact. Please read
  Section 2 of [2] for details.

- Q: You don't expect me to write these by hand do you?

  A: No. We expect high-level libraries like [SDDP.jl](https://github.com/odow/SDDP.jl)
  to do the reading and writing for you.

- Q: What happened to SMPS?

  A: SMPS is too limiting for multistage problems. We hope to implement a
  converter between SMPS and StochOptFormat at some point... Want to help?

- Q: This seems catered to SDDP; I just have some scenarios.

  A: The policy graph can represent any scenario tree. If you problem is a
  two-stage stochastic program or a multistage one with stagewise independent
  random variavles you are in speacial cases that are very easy to write.
  for more details read [1].

- Q: I want continuous random variables.

  A: In this initial version of the format, we only consider finite discrete
  random variables. We might consider adding continuous onces in the future.

- Q: My stochastic process is not stagewise-independent.

  A: Two options: expand the state-space, or create a scenario tree. For more
  information, read Sections 1, 2, and 3 of [1].
  (We could allow a empty "realizations" fields and ask the suer to rely on 
  historical scenarios)

- Q: Where are the risk measures?

  A: Risk measures are not part of the problem definition. They are another
  input to the solution _algorithm_. Put another way, one constructs a
  risk-averse policy to a problem, rather than finding a policy for a
  risk-averse problem. In addition, many solution methods for stochastic
  programs (e.g., robust optimization) do not need to consider risk measures.
  Note that risk measures are used with the goal of obtaining a alternative
  distributions for the problem solutions, i.e., some specific statistics of
  the solutions are more relevant than usual expected values.

- Q: I don't like JSON.

  A: We're open to better ideas. JSON is universal support in every major
  programming language, and is human-readable(-ish). For now, we choose JSON and
  we will revisit the question is convincing data is presented to show that the
  approach is not viable.

- Q: JSON seems too verbose.

  A: JSON files compress well. For example, for problems in the MIPLIB 2017
  benchmark set, compressed MathOptFormat files are only 37% larger than their
  compressed MPS equivalents [2].

- Q: I want the uncertainty to be an objective/constraint coefficient.

  A: Formulate the objective/constraint as a `ScalarQuadraticFunction`. It's up
  to the reader to infer from the list of the radom variable if this is a
  parameterized `ScalarAffineFunction`, or a `ScalarQuadraticFunction` without
  random variables.

- Q: Follow up to the previous question. I want to have `random * x * y`.

  A: Changing the quadratic coefficient matrices in solvers is slow, and doing
  so could easily make the problem non-convex. If you really want to, you could
  add a slack variable (and equality constraint) `z == parameter * x`, and then
  use `z * y`. If you are in this case, please open an issue, we would like to
  have examples.

- Q: Why haven't you written an interface to ⟨INSERT LANGUAGE HERE⟩ yet?

  A: Does ⟨INSERT LANGUAGE HERE⟩ have a JSON reader? Just import the file!

## References

[1] Dowson, O. (2020). The policy graph decomposition of multistage stochastic
  programming problems. Networks, 71(1), 3-23.
  [doi: 10.1002/net.21932](https://onlinelibrary.wiley.com/doi/full/10.1002/net.21932)
  [[preprint]](http://www.optimization-online.org/DB_HTML/2018/11/6914.html)

[2] Legat, B., Dowson, O., Garcia, J.D., Lubin, M. (2020). MathOptInterface: a
  data structure for mathematical optimization problems.
  [[preprint]](http://www.optimization-online.org/DB_HTML/2020/02/7609.html)
  [[repository]](https://github.com/jump-dev/MathOptFormat)

[3] Fourer, R., Gassmann, H.I., Ma, J. et al. An XML-based schema for stochastic
  programs. Ann Oper Res 166, 313 (2009).
  [doi:10.1007/s10479-008-0419-x](https://doi.org/10.1007/s10479-008-0419-x)<|MERGE_RESOLUTION|>--- conflicted
+++ resolved
@@ -424,11 +424,7 @@
   - `realizations::List{Object}`
 
     A list of objects describing the finite discrete realizations of the
-<<<<<<< HEAD
-    stagewise-independent noise term in each node. Each object has two
-=======
     stagewise-independent random variable in each node. Each object has two
->>>>>>> 75ad8324
     required keys:
 
     - `probability::Number`
